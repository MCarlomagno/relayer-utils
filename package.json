--- conflicted
+++ resolved
@@ -10,11 +10,7 @@
     "wasm:postbuild": "node build.js",
     "build": "npm run wasm:build && npm run wasm:postbuild"
   },
-<<<<<<< HEAD
-  "version": "0.4.63-1",
-=======
   "version": "0.4.63",
->>>>>>> 373bd8e3
   "devDependencies": {
     "@types/bun": "latest",
     "prettier": "^3.3.3"
